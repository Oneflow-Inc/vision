from typing import Optional

import oneflow as flow
import oneflow.nn as nn
from oneflow.nn import ReLU, Sigmoid
<<<<<<< HEAD
=======

>>>>>>> 353a8b0b

class SEModule(nn.Module):
    """
    "Squeeze-and-Excitation" block adaptively recalibrates channel-wise feature responses. This is based on
    `"Squeeze-and-Excitation Networks" <https://arxiv.org/abs/1709.01507>`_. This unit is designed to improve the representational capacity of a network by enabling it to perform dynamic channel-wise feature recalibration.

    Args:
        channels (int): The input channel size
        reduction (int): Ratio that allows us to vary the capacity and computational cost of the SE Module. Default: 16
        rd_channels (int or None): Number of reduced channels. If none, uses reduction to calculate
        act_layer (Optional[ReLU]): An activation layer used after the first FC layer. Default: flow.nn.ReLU
        gate_layer (Optional[Sigmoid]): An activation layer used after the second FC layer. Default: flow.nn.Sigmoid
        mlp_bias (bool): If True, add learnable bias to the linear layers. Default: True
    """

    def __init__(
        self,
        channels: int,
        reduction: int = 16,
        rd_channels: int = None,
        act_layer: Optional[ReLU] = nn.ReLU,
        gate_layer: Optional[Sigmoid] = nn.Sigmoid,
        mlp_bias=True,
    ):
        super(SEModule, self).__init__()
        rd_channels = channels // reduction if rd_channels is None else rd_channels
        self.fc1 = nn.Conv2d(channels, rd_channels, 1, bias=mlp_bias)
        self.act = act_layer(inplace=True)
        self.fc2 = nn.Conv2d(rd_channels, channels, 1, bias=mlp_bias)
        self.gate = gate_layer()

    def forward(self, x):
        x_avg = self.fc2(self.act(self.fc1(x.mean((2, 3), keepdim=True))))
        x_attn = self.gate(x_avg)
        return x * x_attn<|MERGE_RESOLUTION|>--- conflicted
+++ resolved
@@ -3,10 +3,7 @@
 import oneflow as flow
 import oneflow.nn as nn
 from oneflow.nn import ReLU, Sigmoid
-<<<<<<< HEAD
-=======
 
->>>>>>> 353a8b0b
 
 class SEModule(nn.Module):
     """
