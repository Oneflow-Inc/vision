--- conflicted
+++ resolved
@@ -3,10 +3,7 @@
 import oneflow as flow
 import oneflow.nn as nn
 from oneflow.nn import ReLU, Sigmoid
-<<<<<<< HEAD
-=======
 
->>>>>>> 82b8abb5
 
 class SEModule(nn.Module):
     """
