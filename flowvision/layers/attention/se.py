--- conflicted
+++ resolved
@@ -2,11 +2,8 @@
 
 import oneflow as flow
 import oneflow.nn as nn
-from oneflow.nn import ReLU, Sigmoid
-<<<<<<< HEAD
+from oneflow.nn import ReLU, LogSigmoid
 
-=======
->>>>>>> 272f5590
 
 class SEModule(nn.Module):
     """
