from flowvision.utils.base_registry import Registry
from typing import Any
import inspect
from tabulate import tabulate


class Layer_Registry(Registry):
    def __init__(self, name):
        super(Layer_Registry, self).__init__(name)
        self._obj_args = {}

    def _do_register(self, name: str, obj: Any) -> None:
        assert (
            name not in self._obj_map
        ), "An object named '{}' was already registered in '{}' registry!".format(
            name, self._name
        )
        self._obj_map[name] = obj
        if inspect.isfunction(obj):
            self._obj_args[name] = inspect.getfullargspec(obj)[
                0
            ]  # get the args of a function
        elif inspect.isclass(obj):
<<<<<<< HEAD
            self._obj_args[name] = inspect.getfullargspec(obj)[0][1:]  # ignore the 'self' args in class
    
    def get_zipped_dict(self) -> list:
=======
            self._obj_args[name] = inspect.getfullargspec(obj)[0][
                1:
            ]  # ignore the 'self' args in class

    def get_zip_dict(self) -> list:
>>>>>>> 5b2abeb1
        registered_obj_name = self._obj_map.keys()
        registered_obj_object = self._obj_map.values()
        registered_obj_args = self._obj_args.values()
        return zip(registered_obj_name, registered_obj_object, registered_obj_args)

    def __str__(self) -> str:
        table_headers = ["Names", "Objects", "Args"]
<<<<<<< HEAD
        table_items = self.get_zipped_dict()
        table = tabulate(
            table_items, headers=table_headers, tablefmt="fancy_grid"
        )
        return "Registry of {}:\n".format(self._name) + table

    def __repr__(self) -> str:
        table_headers = ["Names", "Objects", "Args"]
        table_items = self.get_zipped_dict()
        table = tabulate(
            table_items, headers=table_headers, tablefmt="fancy_grid"
        )
=======
        table_items = self.get_zip_dict()
        table = tabulate(table_items, headers=table_headers, tablefmt="fancy_grid")
>>>>>>> 5b2abeb1
        return "Registry of {}:\n".format(self._name) + table<|MERGE_RESOLUTION|>--- conflicted
+++ resolved
@@ -21,17 +21,11 @@
                 0
             ]  # get the args of a function
         elif inspect.isclass(obj):
-<<<<<<< HEAD
-            self._obj_args[name] = inspect.getfullargspec(obj)[0][1:]  # ignore the 'self' args in class
-    
-    def get_zipped_dict(self) -> list:
-=======
             self._obj_args[name] = inspect.getfullargspec(obj)[0][
                 1:
             ]  # ignore the 'self' args in class
 
     def get_zip_dict(self) -> list:
->>>>>>> 5b2abeb1
         registered_obj_name = self._obj_map.keys()
         registered_obj_object = self._obj_map.values()
         registered_obj_args = self._obj_args.values()
@@ -39,7 +33,6 @@
 
     def __str__(self) -> str:
         table_headers = ["Names", "Objects", "Args"]
-<<<<<<< HEAD
         table_items = self.get_zipped_dict()
         table = tabulate(
             table_items, headers=table_headers, tablefmt="fancy_grid"
@@ -52,8 +45,4 @@
         table = tabulate(
             table_items, headers=table_headers, tablefmt="fancy_grid"
         )
-=======
-        table_items = self.get_zip_dict()
-        table = tabulate(table_items, headers=table_headers, tablefmt="fancy_grid")
->>>>>>> 5b2abeb1
         return "Registry of {}:\n".format(self._name) + table