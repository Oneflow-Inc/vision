--- conflicted
+++ resolved
@@ -567,15 +567,11 @@
 
     # Append a dummy mask for customized fill colors, should be faster than grid_sample() twice
     if fill is not None:
-<<<<<<< HEAD
-        mask = flow.ones((img.shape[0], 1, img.shape[2], img.shape[3]), dtype=img.dtype, device=img.device)
-=======
         mask = flow.ones(
             (img.shape[0], 1, img.shape[2], img.shape[3]),
             dtype=img.dtype,
             device=img.device,
         )
->>>>>>> 8c201707
         img = flow.cat((img, mask), dim=1)
 
     img = grid_sample(img, grid, mode=mode, padding_mode="zeros", align_corners=False)
@@ -585,10 +581,6 @@
         mask = img[:, -1:, :, :]  # N * 1 * H * W
         img = img[:, :-1, :, :]  # N * C * H * W
         mask = mask.expand_as(img)
-<<<<<<< HEAD
-        fill_list, len_fill = (fill, len(fill)) if isinstance(fill, (tuple, list)) else ([float(fill)], 1)
-        fill_img = flow.tensor(fill_list, dtype=img.dtype, device=img.device).view(1, len_fill, 1, 1).expand_as(img)
-=======
         fill_list, len_fill = (
             (fill, len(fill)) if isinstance(fill, (tuple, list)) else ([float(fill)], 1)
         )
@@ -597,7 +589,6 @@
             .view(1, len_fill, 1, 1)
             .expand_as(img)
         )
->>>>>>> 8c201707
         if mode == "nearest":
             mask = mask < 0.5
             img[mask] = fill_img[mask]
@@ -608,32 +599,13 @@
     return img
 
 
-<<<<<<< HEAD
-def _gen_affine_grid(
-    theta: Tensor,
-    w: int,
-    h: int,
-    ow: int,
-    oh: int,
-) -> Tensor:
-=======
 def _gen_affine_grid(theta: Tensor, w: int, h: int, ow: int, oh: int,) -> Tensor:
->>>>>>> 8c201707
     # Difference with AffineGridGenerator is that:
     # 1) we normalize grid values after applying theta
     # 2) we can normalize by other image size, such that it covers "extend" option like in PIL.Image.rotate
 
     d = 0.5
     base_grid = flow.empty(1, oh, ow, 3, dtype=theta.dtype, device=theta.device)
-<<<<<<< HEAD
-    x_grid = flow.linspace(-ow * 0.5 + d, ow * 0.5 + d - 1, steps=ow, device=theta.device)
-    base_grid[..., 0].copy_(x_grid)
-    y_grid = flow.linspace(-oh * 0.5 + d, oh * 0.5 + d - 1, steps=oh, device=theta.device).unsqueeze_(-1)
-    base_grid[..., 1].copy_(y_grid)
-    base_grid[..., 2].fill_(1)
-
-    rescaled_theta = theta.transpose(1, 2) / flow.tensor([0.5 * w, 0.5 * h], dtype=theta.dtype, device=theta.device)
-=======
     x_grid = flow.linspace(
         -ow * 0.5 + d, ow * 0.5 + d - 1, steps=ow, device=theta.device
     )
@@ -650,7 +622,6 @@
     rescaled_theta = theta.transpose(1, 2) / flow.tensor(
         [0.5 * w, 0.5 * h], dtype=theta.dtype, device=theta.device
     )
->>>>>>> 8c201707
     output_grid = base_grid.view(1, oh * ow, 3).bmm(rescaled_theta)
     return output_grid.view(1, oh, ow, 2)
 
@@ -661,13 +632,9 @@
     interpolation: str = "nearest",
     fill: Optional[Union[int, float, List[float]]] = None,
 ) -> Tensor:
-<<<<<<< HEAD
-    _assert_grid_transform_inputs(img, matrix, interpolation, fill, ["nearest", "bilinear"])
-=======
     _assert_grid_transform_inputs(
         img, matrix, interpolation, fill, ["nearest", "bilinear"]
     )
->>>>>>> 8c201707
 
     dtype = img.dtype if flow.is_floating_point(img) else flow.float32
     theta = flow.tensor(matrix, dtype=dtype, device=img.device).reshape(1, 2, 3)
@@ -717,13 +684,9 @@
     expand: bool = False,
     fill: Optional[Union[int, float, List[float]]] = None,
 ) -> Tensor:
-<<<<<<< HEAD
-    _assert_grid_transform_inputs(img, matrix, interpolation, fill, ["nearest", "bilinear"])
-=======
     _assert_grid_transform_inputs(
         img, matrix, interpolation, fill, ["nearest", "bilinear"]
     )
->>>>>>> 8c201707
     w, h = img.shape[-1], img.shape[-2]
     ow, oh = _compute_affine_output_size(matrix, w, h) if expand else (w, h)
     dtype = img.dtype if flow.is_floating_point(img) else flow.float32
